--- conflicted
+++ resolved
@@ -1,6 +1,5 @@
 #!/bin/bash
 
-<<<<<<< HEAD
 source create_tests.sh
 source delete_tests.sh
 source inject_tests.sh
@@ -10,48 +9,4 @@
 verify_canary_tests
 run_smlogs_canary_tests
 delete_all_resources # Delete all existing resources to re-use metadata names
-run_delete_canary_tests
-=======
-source run_test.sh
-
-
-# Inject environment variables into tests
-inject_variables tests/xgboost-mnist-trainingjob.yaml
-inject_variables tests/xgboost-mnist-hpo.yaml
-inject_variables tests/xgboost-model.yaml
-inject_variables tests/xgboost-mnist-batchtransform.yaml 
-inject_variables tests/xgboost-hosting-deployment.yaml
-
-# Add all your new sample files below
-# Run test
-# Format: `run_test tests/<Your test file name>`
-run_test tests/xgboost-mnist-trainingjob.yaml
-run_test tests/xgboost-mnist-hpo.yaml
-run_test tests/xgboost-model.yaml
-# Special code for batch transform till we fix issue-59
-run_test tests/xgboost-model.yaml
-# We need to get sagemaker model before running batch transform
-verify_test Model xgboost-model 1m Created
-sed -i "s/xgboost-model/$(get_sagemaker_model_from_k8s_model xgboost-model)/g" tests/xgboost-mnist-batchtransform.yaml
-run_test tests/xgboost-mnist-batchtransform.yaml 
-run_test tests/xgboost-hosting-deployment.yaml
-
-# Verify test
-# Format: `verify_test <type of job> <Job's metadata name> <timeout to complete the test> <desired status for job to achieve>` 
-verify_test TrainingJob xgboost-mnist 20m Completed
-verify_test HyperparameterTuningJob xgboost-mnist-hpo 20m Completed
-verify_test BatchTransformJob xgboost-batch 30m Completed
-verify_test HostingDeployment hosting 40m InService
-
-# Verify smlogs worked.
-# TODO this is common with run_all_sample_test. Should put in own file.
-if [ "$(kubectl smlogs trainingjob xgboost-mnist | wc -l)" -lt "1" ]; then
-    echo "smlogs trainingjob did not produce any output."
-    exit 1
-fi
-
-if [ "$(kubectl smlogs batchtransformjob xgboost-batch | wc -l)" -lt "1" ]; then
-    echo "smlogs batchtransformjob did not produce any output."
-    exit 1
-fi
->>>>>>> 6f2d3873
+run_delete_canary_tests