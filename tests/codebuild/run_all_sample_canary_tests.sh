#!/bin/bash

source run_test.sh


# Inject environment variables into tests
inject_variables tests/xgboost-mnist-trainingjob.yaml
inject_variables tests/xgboost-mnist-hpo.yaml
inject_variables testfiles/xgboost-model.yaml
inject_variables tests/xgboost-mnist-batchtransform.yaml 
inject_variables tests/xgboost-hosting-deployment.yaml

# Add all your new sample files below
# Run test
# Format: `run_test testfiles/<Your test file name>`
run_test tests/xgboost-mnist-trainingjob.yaml
run_test tests/xgboost-mnist-hpo.yaml
run_test testfiles/xgboost-model.yaml
run_batch_transform_test
run_test tests/xgboost-hosting-deployment.yaml

# Verify test
# Format: `verify_test <type of job> <Job's metadata name> <timeout to complete the test> <desired status for job to achieve>` 
<<<<<<< HEAD
verify_test TrainingJob xgboost-mnist 20m Completed
verify_test HyperparameterTuningJob xgboost-mnist-hpo 20m Completed
#verify_test BatchTransformJob xgboost-mnist 20m Completed # TODO batch transform test is disabled.
verify_test HostingDeployment hosting 40m InService
=======
verify_test TrainingJob xgboost-mnist 10m Completed
verify_test HyperparameterTuningJob xgboost-mnist-hpo 15m Completed
verify_test BatchTransformJob xgboost-mnist 10m Completed 
verify_test HostingDeployment hosting 20m InService
>>>>>>> ad5d5e99

# Verify smlogs worked.
# TODO this is common with run_all_sample_test. Should put in own file.
if [ "$(kubectl smlogs trainingjob xgboost-mnist | wc -l)" -lt "1" ]; then
    echo "smlogs trainingjob did not produce any output."
    exit 1
fi

if [ "$(kubectl smlogs batchtransformjob xgboost-batch | wc -l)" -lt "1" ]; then
    echo "smlogs batchtransformjob did not produce any output."
    exit 1
fi<|MERGE_RESOLUTION|>--- conflicted
+++ resolved
@@ -21,17 +21,10 @@
 
 # Verify test
 # Format: `verify_test <type of job> <Job's metadata name> <timeout to complete the test> <desired status for job to achieve>` 
-<<<<<<< HEAD
 verify_test TrainingJob xgboost-mnist 20m Completed
 verify_test HyperparameterTuningJob xgboost-mnist-hpo 20m Completed
-#verify_test BatchTransformJob xgboost-mnist 20m Completed # TODO batch transform test is disabled.
+verify_test BatchTransformJob xgboost-mnist 20m Completed 
 verify_test HostingDeployment hosting 40m InService
-=======
-verify_test TrainingJob xgboost-mnist 10m Completed
-verify_test HyperparameterTuningJob xgboost-mnist-hpo 15m Completed
-verify_test BatchTransformJob xgboost-mnist 10m Completed 
-verify_test HostingDeployment hosting 20m InService
->>>>>>> ad5d5e99
 
 # Verify smlogs worked.
 # TODO this is common with run_all_sample_test. Should put in own file.
