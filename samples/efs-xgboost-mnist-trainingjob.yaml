--- conflicted
+++ resolved
@@ -3,7 +3,6 @@
 metadata:
   name: efs-xgboost-mnist
 spec:
-<<<<<<< HEAD
   hyperParameters:
     - name: max_depth
       value: "5"
@@ -59,62 +58,4 @@
     subnets: 
       - subnet-ae0a65c6
       - subnet-2af0fa67
-      - subnet-dddb7fa7
-=======
-    hyperParameters:
-        - name: max_depth
-          value: "5"
-        - name: eta
-          value: "0.2"
-        - name: gamma
-          value: "4"
-        - name: min_child_weight
-          value: "6"
-        - name: silent
-          value: "0"
-        - name: objective
-          value: multi:softmax
-        - name: num_class
-          value: "10"
-        - name: num_round
-          value: "10"
-    algorithmSpecification:
-        trainingImage: 433757028032.dkr.ecr.us-west-2.amazonaws.com/xgboost:1
-        trainingInputMode: File
-    roleArn: arn:aws:iam::123456789012:role/service-role/AmazonSageMaker-ExecutionRole
-    region: us-west-2
-    outputDataConfig:
-        s3OutputPath: s3://my-bucket/xgboost
-    resourceConfig:
-        instanceCount: 1
-        instanceType: ml.m4.xlarge
-        volumeSizeInGB: 5
-    stoppingCondition:
-        maxRuntimeInSeconds: 86400
-    inputDataConfig:
-        - channelName: train
-          dataSource:
-            fileSystemDataSource:
-                fileSystemType: EFS
-                fileSystemAccessMode: ro
-                fileSystemId: fs-e2466d9b 
-                directoryPath: /xgboost-mnist/train
-          contentType: text/csv
-          compressionType: None
-        - channelName: validation
-          dataSource:
-            fileSystemDataSource:
-                fileSystemType: EFS 
-                fileSystemAccessMode: ro
-                fileSystemId: fs-e2466d9b 
-                directoryPath: /xgboost-mnist/validation
-          contentType: text/csv
-          compressionType: None
-    vpcConfig:
-        securityGroupIds: 
-          - sg-4b23c421
-        subnets: 
-          - subnet-ae0a65c6
-          - subnet-2af0fa67
-          - subnet-dddb7fa7
->>>>>>> 6f2d3873
+      - subnet-dddb7fa7