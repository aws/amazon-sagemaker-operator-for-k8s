--- conflicted
+++ resolved
@@ -8,16 +8,9 @@
 	github.com/aws/aws-sdk-go v1.37.3
 	github.com/go-logr/logr v0.2.1
 	github.com/go-logr/zapr v0.2.0 // indirect
-<<<<<<< HEAD
-	github.com/golang/groupcache v0.0.0-20191227052852-215e87163ea7 // indirect
+	github.com/gogo/protobuf v1.3.2 // indirect
 	github.com/google/go-cmp v0.5.5
-	github.com/google/uuid v1.1.1
-	github.com/kr/pretty v0.2.0 // indirect
-=======
-	github.com/gogo/protobuf v1.3.2 // indirect
-	github.com/google/go-cmp v0.5.4
 	github.com/google/uuid v1.1.2
->>>>>>> 460afa8b
 	github.com/onsi/ginkgo v1.12.1
 	github.com/onsi/gomega v1.10.1
 	github.com/pkg/errors v0.9.1
@@ -25,15 +18,8 @@
 	go.uber.org/zap v1.15.0 // indirect
 	golang.org/x/net v0.0.0-20201110031124-69a78807bb2b
 	google.golang.org/appengine v1.6.6 // indirect
-<<<<<<< HEAD
-	k8s.io/api v0.18.19
-	k8s.io/apimachinery v0.18.19
-	k8s.io/client-go v0.18.19
-	k8s.io/klog/v2 v2.2.0 // indirect
-=======
 	k8s.io/api v0.20.0
 	k8s.io/apimachinery v0.20.0
 	k8s.io/client-go v0.20.0
->>>>>>> 460afa8b
 	sigs.k8s.io/controller-runtime v0.6.2
 )